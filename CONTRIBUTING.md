--- conflicted
+++ resolved
@@ -4,13 +4,8 @@
 
 **Agentifui Pro** is a modern monorepo featuring:
 
-<<<<<<< HEAD
 - **Backend**: FastAPI (Python >=3.11) managed by `uv`
-- **Frontend**: Next.js 15 (TypeScript) managed by `pnpm`
-=======
-- **Backend**: FastAPI (Python >=3.12) managed by `uv`
 - **Frontend**: Next.js 16 (TypeScript) managed by `pnpm`
->>>>>>> 1701f1ae
 
 ## Contributing Rules
 
