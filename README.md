--- conflicted
+++ resolved
@@ -6,13 +6,8 @@
 
 **Dual-stack monorepo** with:
 
-<<<<<<< HEAD
 - **Backend (`api/`)**: FastAPI + Python >=3.11 managed by `uv`
-- **Frontend (`web/`)**: Next.js 15 + TypeScript + React 19 managed by `pnpm`
-=======
-- **Backend (`api/`)**: FastAPI + Python 3.12+ managed by `uv`
 - **Frontend (`web/`)**: Next.js 16 + TypeScript + React 19 managed by `pnpm`
->>>>>>> 1701f1ae
 
 ## Tech Stack
 
